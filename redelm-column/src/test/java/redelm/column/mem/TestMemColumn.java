--- conflicted
+++ resolved
@@ -38,13 +38,8 @@
     while (!columnReader.isFullyConsumed()) {
       Assert.assertEquals(columnReader.getCurrentRepetitionLevel(), 0);
       Assert.assertEquals(columnReader.getCurrentDefinitionLevel(), 0);
-<<<<<<< HEAD
-      Assert.assertEquals(columnReader.getInteger(), 42);
-      System.out.println(columnReader.getInteger()
-=======
       Assert.assertEquals(columnReader.getLong(), 42);
       System.out.println(columnReader.getLong()
->>>>>>> da419bfe
           +", "+columnReader.getCurrentRepetitionLevel()
           +", "+columnReader.getCurrentDefinitionLevel());
       columnReader.consume();
