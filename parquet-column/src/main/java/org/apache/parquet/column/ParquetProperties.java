/*
 * Licensed to the Apache Software Foundation (ASF) under one
 * or more contributor license agreements.  See the NOTICE file
 * distributed with this work for additional information
 * regarding copyright ownership.  The ASF licenses this file
 * to you under the Apache License, Version 2.0 (the
 * "License"); you may not use this file except in compliance
 * with the License.  You may obtain a copy of the License at
 *
 *   http://www.apache.org/licenses/LICENSE-2.0
 *
 * Unless required by applicable law or agreed to in writing,
 * software distributed under the License is distributed on an
 * "AS IS" BASIS, WITHOUT WARRANTIES OR CONDITIONS OF ANY
 * KIND, either express or implied.  See the License for the
 * specific language governing permissions and limitations
 * under the License.
 */
package org.apache.parquet.column;

import org.apache.parquet.Preconditions;
import org.apache.parquet.bytes.ByteBufferAllocator;
import org.apache.parquet.bytes.CapacityByteArrayOutputStream;
import org.apache.parquet.bytes.HeapByteBufferAllocator;

import static org.apache.parquet.bytes.BytesUtils.getWidthFromMaxInt;

import java.util.Objects;

import org.apache.parquet.column.impl.ColumnWriteStoreV1;
import org.apache.parquet.column.impl.ColumnWriteStoreV2;
import org.apache.parquet.column.page.PageWriteStore;
import org.apache.parquet.column.values.ValuesWriter;
import org.apache.parquet.column.values.bitpacking.DevNullValuesWriter;
import org.apache.parquet.column.values.bloomfilter.BloomFilterWriteStore;
import org.apache.parquet.column.values.factory.DefaultValuesWriterFactory;
import org.apache.parquet.column.values.factory.ValuesWriterFactory;
import org.apache.parquet.column.values.rle.RunLengthBitPackingHybridEncoder;
import org.apache.parquet.column.values.rle.RunLengthBitPackingHybridValuesWriter;
import org.apache.parquet.schema.MessageType;

<<<<<<< HEAD
import java.util.HashMap;
import java.util.HashSet;
import java.util.Map;
import java.util.Set;
=======
import static org.apache.parquet.bytes.BytesUtils.getWidthFromMaxInt;
>>>>>>> 57f6b46d

/**
 * This class represents all the configurable Parquet properties.
 */
public class ParquetProperties {

  public static final int DEFAULT_PAGE_SIZE = 1024 * 1024;
  public static final int DEFAULT_DICTIONARY_PAGE_SIZE = DEFAULT_PAGE_SIZE;
  public static final boolean DEFAULT_IS_DICTIONARY_ENABLED = true;
  public static final boolean DEFAULT_IS_BYTE_STREAM_SPLIT_ENABLED = false;
  public static final WriterVersion DEFAULT_WRITER_VERSION = WriterVersion.PARQUET_1_0;
  public static final boolean DEFAULT_ESTIMATE_ROW_COUNT_FOR_PAGE_SIZE_CHECK = true;
  public static final int DEFAULT_MINIMUM_RECORD_COUNT_FOR_CHECK = 100;
  public static final int DEFAULT_MAXIMUM_RECORD_COUNT_FOR_CHECK = 10000;
  public static final int DEFAULT_COLUMN_INDEX_TRUNCATE_LENGTH = 64;
  public static final int DEFAULT_STATISTICS_TRUNCATE_LENGTH = Integer.MAX_VALUE;
  public static final int DEFAULT_PAGE_ROW_COUNT_LIMIT = 20_000;
  public static final int DEFAULT_MAX_BLOOM_FILTER_BYTES = 1024 * 1024;

  public static final boolean DEFAULT_PAGE_WRITE_CHECKSUM_ENABLED = true;

  public static final ValuesWriterFactory DEFAULT_VALUES_WRITER_FACTORY = new DefaultValuesWriterFactory();

  private static final int MIN_SLAB_SIZE = 64;

  public enum WriterVersion {
    PARQUET_1_0 ("v1"),
    PARQUET_2_0 ("v2");

    private final String shortName;

    WriterVersion(String shortname) {
      this.shortName = shortname;
    }

    public static WriterVersion fromString(String name) {
      for (WriterVersion v : WriterVersion.values()) {
        if (v.shortName.equals(name)) {
          return v;
        }
      }
      // Throws IllegalArgumentException if name does not exact match with enum name
      return WriterVersion.valueOf(name);
    }
  }

  private final int initialSlabSize;
  private final int pageSizeThreshold;
  private final int dictionaryPageSizeThreshold;
  private final WriterVersion writerVersion;
  private final boolean enableDictionary;
  private final int minRowCountForPageSizeCheck;
  private final int maxRowCountForPageSizeCheck;
  private final boolean estimateNextSizeCheck;
  private final ByteBufferAllocator allocator;
  private final ValuesWriterFactory valuesWriterFactory;
  private final int columnIndexTruncateLength;
  private final int statisticsTruncateLength;

  // The key-value pair represents the column name and its expected distinct number of values in a row group.
  private final Map<String, Long> bloomFilterExpectedDistinctNumbers;
  private final int maxBloomFilterBytes;
  private final Set<String> bloomFilterColumns;
  private final int pageRowCountLimit;
  private final boolean pageWriteChecksumEnabled;
  private final boolean enableByteStreamSplit;

  private ParquetProperties(WriterVersion writerVersion, int pageSize, int dictPageSize, boolean enableDict, int minRowCountForPageSizeCheck,
                            int maxRowCountForPageSizeCheck, boolean estimateNextSizeCheck, ByteBufferAllocator allocator,
                            ValuesWriterFactory writerFactory, int columnIndexMinMaxTruncateLength, int pageRowCountLimit,
<<<<<<< HEAD
                            boolean pageWriteChecksumEnabled, int statisticsTruncateLength,
                            Map<String, Long> bloomFilterExpectedDistinctNumber, Set<String> bloomFilterColumns,
                            int maxBloomFilterBytes) {
=======
                            boolean pageWriteChecksumEnabled, int statisticsTruncateLength, boolean enableByteStreamSplit) {
>>>>>>> 57f6b46d
    this.pageSizeThreshold = pageSize;
    this.initialSlabSize = CapacityByteArrayOutputStream
      .initialSlabSizeHeuristic(MIN_SLAB_SIZE, pageSizeThreshold, 10);
    this.dictionaryPageSizeThreshold = dictPageSize;
    this.writerVersion = writerVersion;
    this.enableDictionary = enableDict;
    this.minRowCountForPageSizeCheck = minRowCountForPageSizeCheck;
    this.maxRowCountForPageSizeCheck = maxRowCountForPageSizeCheck;
    this.estimateNextSizeCheck = estimateNextSizeCheck;
    this.allocator = allocator;

    this.valuesWriterFactory = writerFactory;
    this.columnIndexTruncateLength = columnIndexMinMaxTruncateLength;
    this.statisticsTruncateLength = statisticsTruncateLength;
    this.bloomFilterExpectedDistinctNumbers = bloomFilterExpectedDistinctNumber;
    this.bloomFilterColumns = bloomFilterColumns;
    this.maxBloomFilterBytes = maxBloomFilterBytes;
    this.pageRowCountLimit = pageRowCountLimit;
    this.pageWriteChecksumEnabled = pageWriteChecksumEnabled;
    this.enableByteStreamSplit = enableByteStreamSplit;
  }

  public ValuesWriter newRepetitionLevelWriter(ColumnDescriptor path) {
    return newColumnDescriptorValuesWriter(path.getMaxRepetitionLevel());
  }

  public ValuesWriter newDefinitionLevelWriter(ColumnDescriptor path) {
    return newColumnDescriptorValuesWriter(path.getMaxDefinitionLevel());
  }

  private ValuesWriter newColumnDescriptorValuesWriter(int maxLevel) {
    if (maxLevel == 0) {
      return new DevNullValuesWriter();
    } else {
      return new RunLengthBitPackingHybridValuesWriter(
          getWidthFromMaxInt(maxLevel), MIN_SLAB_SIZE, pageSizeThreshold, allocator);
    }
  }

  public RunLengthBitPackingHybridEncoder newRepetitionLevelEncoder(ColumnDescriptor path) {
    return newLevelEncoder(path.getMaxRepetitionLevel());
  }

  public RunLengthBitPackingHybridEncoder newDefinitionLevelEncoder(ColumnDescriptor path) {
    return newLevelEncoder(path.getMaxDefinitionLevel());
  }

  private RunLengthBitPackingHybridEncoder newLevelEncoder(int maxLevel) {
    return new RunLengthBitPackingHybridEncoder(
        getWidthFromMaxInt(maxLevel), MIN_SLAB_SIZE, pageSizeThreshold, allocator);
  }

  public ValuesWriter newValuesWriter(ColumnDescriptor path) {
    return valuesWriterFactory.newValuesWriter(path);
  }

  public int getPageSizeThreshold() {
    return pageSizeThreshold;
  }

  public int getInitialSlabSize() {
    return initialSlabSize;
  }

  public int getDictionaryPageSizeThreshold() {
    return dictionaryPageSizeThreshold;
  }

  public WriterVersion getWriterVersion() {
    return writerVersion;
  }

  public boolean isEnableDictionary() {
    return enableDictionary;
  }

  public boolean isByteStreamSplitEnabled() {
      return enableByteStreamSplit;
  }

  public ByteBufferAllocator getAllocator() {
    return allocator;
  }

  public ColumnWriteStore newColumnWriteStore(MessageType schema,
                                              PageWriteStore pageStore) {
    switch (writerVersion) {
      case PARQUET_1_0:
        return new ColumnWriteStoreV1(schema, pageStore, this);
      case PARQUET_2_0:
        return new ColumnWriteStoreV2(schema, pageStore, this);
      default:
        throw new IllegalArgumentException("unknown version " + writerVersion);
    }
  }

  public ColumnWriteStore newColumnWriteStore(MessageType schema,
                                              PageWriteStore pageStore,
                                              BloomFilterWriteStore bloomFilterWriteStore) {
    switch (writerVersion) {
    case PARQUET_1_0:
      return new ColumnWriteStoreV1(schema, pageStore, bloomFilterWriteStore, this);
    case PARQUET_2_0:
      return new ColumnWriteStoreV2(schema, pageStore, bloomFilterWriteStore, this);
    default:
      throw new IllegalArgumentException("unknown version " + writerVersion);
    }
  }

  public int getMinRowCountForPageSizeCheck() {
    return minRowCountForPageSizeCheck;
  }

  public int getMaxRowCountForPageSizeCheck() {
    return maxRowCountForPageSizeCheck;
  }

  public ValuesWriterFactory getValuesWriterFactory() {
    return valuesWriterFactory;
  }

  public int getColumnIndexTruncateLength() {
    return columnIndexTruncateLength;
  }

  public int getStatisticsTruncateLength() {
    return statisticsTruncateLength;
  }

  public boolean estimateNextSizeCheck() {
    return estimateNextSizeCheck;
  }

  public int getPageRowCountLimit() {
    return pageRowCountLimit;
  }

  public boolean getPageWriteChecksumEnabled() {
    return pageWriteChecksumEnabled;
  }

  public Map<String, Long> getBloomFilterColumnExpectedNDVs() {
    return bloomFilterExpectedDistinctNumbers;
  }

  public Set<String> getBloomFilterColumns() {
    return bloomFilterColumns;
  }

  public int getMaxBloomFilterBytes() {
    return maxBloomFilterBytes;
  }

  public static Builder builder() {
    return new Builder();
  }

  public static Builder copy(ParquetProperties toCopy) {
    return new Builder(toCopy);
  }

  public static class Builder {
    private int pageSize = DEFAULT_PAGE_SIZE;
    private int dictPageSize = DEFAULT_DICTIONARY_PAGE_SIZE;
    private boolean enableDict = DEFAULT_IS_DICTIONARY_ENABLED;
    private WriterVersion writerVersion = DEFAULT_WRITER_VERSION;
    private int minRowCountForPageSizeCheck = DEFAULT_MINIMUM_RECORD_COUNT_FOR_CHECK;
    private int maxRowCountForPageSizeCheck = DEFAULT_MAXIMUM_RECORD_COUNT_FOR_CHECK;
    private boolean estimateNextSizeCheck = DEFAULT_ESTIMATE_ROW_COUNT_FOR_PAGE_SIZE_CHECK;
    private ByteBufferAllocator allocator = new HeapByteBufferAllocator();
    private ValuesWriterFactory valuesWriterFactory = DEFAULT_VALUES_WRITER_FACTORY;
    private int columnIndexTruncateLength = DEFAULT_COLUMN_INDEX_TRUNCATE_LENGTH;
    private int statisticsTruncateLength = DEFAULT_STATISTICS_TRUNCATE_LENGTH;
    private Map<String, Long> bloomFilterColumnExpectedNDVs = new HashMap<>();
    private int maxBloomFilterBytes = DEFAULT_MAX_BLOOM_FILTER_BYTES;
    private Set<String> bloomFilterColumns = new HashSet<>();
    private int pageRowCountLimit = DEFAULT_PAGE_ROW_COUNT_LIMIT;
    private boolean pageWriteChecksumEnabled = DEFAULT_PAGE_WRITE_CHECKSUM_ENABLED;
    private boolean enableByteStreamSplit = DEFAULT_IS_BYTE_STREAM_SPLIT_ENABLED;

    private Builder() {
    }

    private Builder(ParquetProperties toCopy) {
      this.pageSize = toCopy.pageSizeThreshold;
      this.enableDict = toCopy.enableDictionary;
      this.dictPageSize = toCopy.dictionaryPageSizeThreshold;
      this.writerVersion = toCopy.writerVersion;
      this.minRowCountForPageSizeCheck = toCopy.minRowCountForPageSizeCheck;
      this.maxRowCountForPageSizeCheck = toCopy.maxRowCountForPageSizeCheck;
      this.estimateNextSizeCheck = toCopy.estimateNextSizeCheck;
      this.valuesWriterFactory = toCopy.valuesWriterFactory;
      this.allocator = toCopy.allocator;
      this.pageRowCountLimit = toCopy.pageRowCountLimit;
      this.pageWriteChecksumEnabled = toCopy.pageWriteChecksumEnabled;
<<<<<<< HEAD
      this.bloomFilterColumnExpectedNDVs = toCopy.bloomFilterExpectedDistinctNumbers;
      this.bloomFilterColumns = toCopy.bloomFilterColumns;
      this.maxBloomFilterBytes = toCopy.maxBloomFilterBytes;
=======
      this.enableByteStreamSplit = toCopy.enableByteStreamSplit;
>>>>>>> 57f6b46d
    }

    /**
     * Set the Parquet format page size.
     *
     * @param pageSize an integer size in bytes
     * @return this builder for method chaining.
     */
    public Builder withPageSize(int pageSize) {
      Preconditions.checkArgument(pageSize > 0,
          "Invalid page size (negative): %s", pageSize);
      this.pageSize = pageSize;
      return this;
    }

    /**
     * Enable or disable dictionary encoding.
     *
     * @param enableDictionary whether dictionary encoding should be enabled
     * @return this builder for method chaining.
     */
    public Builder withDictionaryEncoding(boolean enableDictionary) {
      this.enableDict = enableDictionary;
      return this;
    }

    public Builder withByteStreamSplitEncoding(boolean enableByteStreamSplit) {
      this.enableByteStreamSplit = enableByteStreamSplit;
      return this;
    }

    /**
     * Set the Parquet format dictionary page size.
     *
     * @param dictionaryPageSize an integer size in bytes
     * @return this builder for method chaining.
     */
    public Builder withDictionaryPageSize(int dictionaryPageSize) {
      Preconditions.checkArgument(dictionaryPageSize > 0,
          "Invalid dictionary page size (negative): %s", dictionaryPageSize);
      this.dictPageSize = dictionaryPageSize;
      return this;
    }

    /**
     * Set the {@link WriterVersion format version}.
     *
     * @param version a {@code WriterVersion}
     * @return this builder for method chaining.
     */
    public Builder withWriterVersion(WriterVersion version) {
      this.writerVersion = version;
      return this;
    }

    public Builder withMinRowCountForPageSizeCheck(int min) {
      Preconditions.checkArgument(min > 0,
          "Invalid row count for page size check (negative): %s", min);
      this.minRowCountForPageSizeCheck = min;
      return this;
    }

    public Builder withMaxRowCountForPageSizeCheck(int max) {
      Preconditions.checkArgument(max > 0,
          "Invalid row count for page size check (negative): %s", max);
      this.maxRowCountForPageSizeCheck = max;
      return this;
    }

    // Do not attempt to predict next size check.  Prevents issues with rows that vary significantly in size.
    public Builder estimateRowCountForPageSizeCheck(boolean estimateNextSizeCheck) {
      this.estimateNextSizeCheck = estimateNextSizeCheck;
      return this;
    }

    public Builder withAllocator(ByteBufferAllocator allocator) {
      this.allocator = Objects.requireNonNull(allocator, "ByteBufferAllocator cannot be null");
      return this;
    }

    public Builder withValuesWriterFactory(ValuesWriterFactory factory) {
      this.valuesWriterFactory = Objects.requireNonNull(factory, "ValuesWriterFactory cannot be null");
      return this;
    }

    public Builder withColumnIndexTruncateLength(int length) {
      Preconditions.checkArgument(length > 0, "Invalid column index min/max truncate length (negative or zero) : %s", length);
      this.columnIndexTruncateLength = length;
      return this;
    }

    public Builder withStatisticsTruncateLength(int length) {
      Preconditions.checkArgument(length > 0, "Invalid statistics min/max truncate length (negative or zero) : %s", length);
      this.statisticsTruncateLength = length;
      return this;
    }

    /**
     * Set max Bloom filter bytes for related columns.
     *
     * @param maxBloomFilterBytes the max bytes of a Bloom filter bitset for a column.
     * @return this builder for method chaining
     */
    public Builder withMaxBloomFilterBytes(int maxBloomFilterBytes) {
      this.maxBloomFilterBytes = maxBloomFilterBytes;
      return this;
    }

    /**
     * Set Bloom filter column names.
     *
     * @param columns the columns which has bloom filter enabled.
     * @return this builder for method chaining
     */
    public Builder withBloomFilterColumnNames(Set<String> columns) {
      this.bloomFilterColumns = columns;
      return this;
    }

    /**
     * Set expected columns distinct number for Bloom filter.
     *
     * @param columnExpectedNDVs the columns expected number of distinct values in a row group
     * @return this builder for method chaining
     */
    public Builder withBloomFilterColumnNdvs(Map<String, Long> columnExpectedNDVs) {
      this.bloomFilterColumnExpectedNDVs = columnExpectedNDVs;
      return this;
    }

    public Builder withPageRowCountLimit(int rowCount) {
      Preconditions.checkArgument(rowCount > 0, "Invalid row count limit for pages: " + rowCount);
      pageRowCountLimit = rowCount;
      return this;
    }

    public Builder withPageWriteChecksumEnabled(boolean val) {
      this.pageWriteChecksumEnabled = val;
      return this;
    }

    public ParquetProperties build() {
      ParquetProperties properties =
        new ParquetProperties(writerVersion, pageSize, dictPageSize,
          enableDict, minRowCountForPageSizeCheck, maxRowCountForPageSizeCheck,
          estimateNextSizeCheck, allocator, valuesWriterFactory, columnIndexTruncateLength,
<<<<<<< HEAD
          pageRowCountLimit, pageWriteChecksumEnabled, statisticsTruncateLength,
          bloomFilterColumnExpectedNDVs, bloomFilterColumns, maxBloomFilterBytes);
=======
          pageRowCountLimit, pageWriteChecksumEnabled, statisticsTruncateLength, enableByteStreamSplit);
>>>>>>> 57f6b46d
      // we pass a constructed but uninitialized factory to ParquetProperties above as currently
      // creation of ValuesWriters is invoked from within ParquetProperties. In the future
      // we'd like to decouple that and won't need to pass an object to properties and then pass the
      // properties to the object.
      valuesWriterFactory.initialize(properties);

      return properties;
    }

  }
}<|MERGE_RESOLUTION|>--- conflicted
+++ resolved
@@ -18,15 +18,16 @@
  */
 package org.apache.parquet.column;
 
+import java.util.HashMap;
+import java.util.HashSet;
+import java.util.Map;
+import java.util.Objects;
+import java.util.Set;
+
 import org.apache.parquet.Preconditions;
 import org.apache.parquet.bytes.ByteBufferAllocator;
 import org.apache.parquet.bytes.CapacityByteArrayOutputStream;
 import org.apache.parquet.bytes.HeapByteBufferAllocator;
-
-import static org.apache.parquet.bytes.BytesUtils.getWidthFromMaxInt;
-
-import java.util.Objects;
-
 import org.apache.parquet.column.impl.ColumnWriteStoreV1;
 import org.apache.parquet.column.impl.ColumnWriteStoreV2;
 import org.apache.parquet.column.page.PageWriteStore;
@@ -39,14 +40,10 @@
 import org.apache.parquet.column.values.rle.RunLengthBitPackingHybridValuesWriter;
 import org.apache.parquet.schema.MessageType;
 
-<<<<<<< HEAD
-import java.util.HashMap;
-import java.util.HashSet;
-import java.util.Map;
-import java.util.Set;
-=======
 import static org.apache.parquet.bytes.BytesUtils.getWidthFromMaxInt;
->>>>>>> 57f6b46d
+import static org.apache.parquet.bytes.BytesUtils.getWidthFromMaxInt;
+
+
 
 /**
  * This class represents all the configurable Parquet properties.
@@ -117,13 +114,9 @@
   private ParquetProperties(WriterVersion writerVersion, int pageSize, int dictPageSize, boolean enableDict, int minRowCountForPageSizeCheck,
                             int maxRowCountForPageSizeCheck, boolean estimateNextSizeCheck, ByteBufferAllocator allocator,
                             ValuesWriterFactory writerFactory, int columnIndexMinMaxTruncateLength, int pageRowCountLimit,
-<<<<<<< HEAD
-                            boolean pageWriteChecksumEnabled, int statisticsTruncateLength,
+                            boolean pageWriteChecksumEnabled, int statisticsTruncateLength, boolean enableByteStreamSplit,
                             Map<String, Long> bloomFilterExpectedDistinctNumber, Set<String> bloomFilterColumns,
                             int maxBloomFilterBytes) {
-=======
-                            boolean pageWriteChecksumEnabled, int statisticsTruncateLength, boolean enableByteStreamSplit) {
->>>>>>> 57f6b46d
     this.pageSizeThreshold = pageSize;
     this.initialSlabSize = CapacityByteArrayOutputStream
       .initialSlabSizeHeuristic(MIN_SLAB_SIZE, pageSizeThreshold, 10);
@@ -319,13 +312,10 @@
       this.allocator = toCopy.allocator;
       this.pageRowCountLimit = toCopy.pageRowCountLimit;
       this.pageWriteChecksumEnabled = toCopy.pageWriteChecksumEnabled;
-<<<<<<< HEAD
       this.bloomFilterColumnExpectedNDVs = toCopy.bloomFilterExpectedDistinctNumbers;
       this.bloomFilterColumns = toCopy.bloomFilterColumns;
       this.maxBloomFilterBytes = toCopy.maxBloomFilterBytes;
-=======
       this.enableByteStreamSplit = toCopy.enableByteStreamSplit;
->>>>>>> 57f6b46d
     }
 
     /**
@@ -472,12 +462,8 @@
         new ParquetProperties(writerVersion, pageSize, dictPageSize,
           enableDict, minRowCountForPageSizeCheck, maxRowCountForPageSizeCheck,
           estimateNextSizeCheck, allocator, valuesWriterFactory, columnIndexTruncateLength,
-<<<<<<< HEAD
-          pageRowCountLimit, pageWriteChecksumEnabled, statisticsTruncateLength,
+          pageRowCountLimit, pageWriteChecksumEnabled, statisticsTruncateLength, enableByteStreamSplit,
           bloomFilterColumnExpectedNDVs, bloomFilterColumns, maxBloomFilterBytes);
-=======
-          pageRowCountLimit, pageWriteChecksumEnabled, statisticsTruncateLength, enableByteStreamSplit);
->>>>>>> 57f6b46d
       // we pass a constructed but uninitialized factory to ParquetProperties above as currently
       // creation of ValuesWriters is invoked from within ParquetProperties. In the future
       // we'd like to decouple that and won't need to pass an object to properties and then pass the
