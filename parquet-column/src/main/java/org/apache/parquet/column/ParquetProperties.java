/*
 * Licensed to the Apache Software Foundation (ASF) under one
 * or more contributor license agreements.  See the NOTICE file
 * distributed with this work for additional information
 * regarding copyright ownership.  The ASF licenses this file
 * to you under the Apache License, Version 2.0 (the
 * "License"); you may not use this file except in compliance
 * with the License.  You may obtain a copy of the License at
 *
 *   http://www.apache.org/licenses/LICENSE-2.0
 *
 * Unless required by applicable law or agreed to in writing,
 * software distributed under the License is distributed on an
 * "AS IS" BASIS, WITHOUT WARRANTIES OR CONDITIONS OF ANY
 * KIND, either express or implied.  See the License for the
 * specific language governing permissions and limitations
 * under the License.
 */
package org.apache.parquet.column;

import org.apache.parquet.Preconditions;
import org.apache.parquet.bytes.ByteBufferAllocator;
import org.apache.parquet.bytes.CapacityByteArrayOutputStream;
import org.apache.parquet.bytes.HeapByteBufferAllocator;

import static org.apache.parquet.bytes.BytesUtils.getWidthFromMaxInt;
import org.apache.parquet.column.impl.ColumnWriteStoreV1;
import org.apache.parquet.column.impl.ColumnWriteStoreV2;
import org.apache.parquet.column.page.PageWriteStore;
import org.apache.parquet.column.values.ValuesWriter;
import org.apache.parquet.column.values.bitpacking.DevNullValuesWriter;
import org.apache.parquet.column.values.factory.DefaultValuesWriterFactory;
import org.apache.parquet.column.values.rle.RunLengthBitPackingHybridEncoder;
import org.apache.parquet.column.values.rle.RunLengthBitPackingHybridValuesWriter;
import org.apache.parquet.column.values.factory.ValuesWriterFactory;
import org.apache.parquet.schema.MessageType;

import java.util.HashMap;

/**
 * This class represents all the configurable Parquet properties.
 */
public class ParquetProperties {

  public static final int DEFAULT_PAGE_SIZE = 1024 * 1024;
  public static final int DEFAULT_DICTIONARY_PAGE_SIZE = DEFAULT_PAGE_SIZE;
  public static final boolean DEFAULT_IS_DICTIONARY_ENABLED = true;
  public static final WriterVersion DEFAULT_WRITER_VERSION = WriterVersion.PARQUET_1_0;
  public static final boolean DEFAULT_ESTIMATE_ROW_COUNT_FOR_PAGE_SIZE_CHECK = true;
  public static final int DEFAULT_MINIMUM_RECORD_COUNT_FOR_CHECK = 100;
  public static final int DEFAULT_MAXIMUM_RECORD_COUNT_FOR_CHECK = 10000;
  public static final int DEFAULT_COLUMN_INDEX_TRUNCATE_LENGTH = 64;
<<<<<<< HEAD
  public static final boolean DEFAULT_BLOOM_FILTER_ENABLED = false;

=======
>>>>>>> e7db9e20

  public static final ValuesWriterFactory DEFAULT_VALUES_WRITER_FACTORY = new DefaultValuesWriterFactory();

  private static final int MIN_SLAB_SIZE = 64;

  public enum WriterVersion {
    PARQUET_1_0 ("v1"),
    PARQUET_2_0 ("v2");

    private final String shortName;

    WriterVersion(String shortname) {
      this.shortName = shortname;
    }

    public static WriterVersion fromString(String name) {
      for (WriterVersion v : WriterVersion.values()) {
        if (v.shortName.equals(name)) {
          return v;
        }
      }
      // Throws IllegalArgumentException if name does not exact match with enum name
      return WriterVersion.valueOf(name);
    }
  }

  private final int initialSlabSize;
  private final int pageSizeThreshold;
  private final int dictionaryPageSizeThreshold;
  private final WriterVersion writerVersion;
  private final boolean enableDictionary;
  private final int minRowCountForPageSizeCheck;
  private final int maxRowCountForPageSizeCheck;
  private final boolean estimateNextSizeCheck;
  private final ByteBufferAllocator allocator;
  private final ValuesWriterFactory valuesWriterFactory;
  private final int columnIndexTruncateLength;
<<<<<<< HEAD
  private final boolean enableBloomFilter;
  private final HashMap<String, Long> bloomFilterExpectedDistinctNumbers;

  private ParquetProperties(WriterVersion writerVersion, int pageSize, int dictPageSize, boolean enableDict, int minRowCountForPageSizeCheck,
                            int maxRowCountForPageSizeCheck, boolean estimateNextSizeCheck, ByteBufferAllocator allocator,
                            ValuesWriterFactory writerFactory, int columnIndexMinMaxTruncateLength, boolean enableBloomFilter,
                            HashMap<String, Long> bloomFilterExpectedDistinctNumber) {
=======

  private ParquetProperties(WriterVersion writerVersion, int pageSize, int dictPageSize, boolean enableDict, int minRowCountForPageSizeCheck,
                            int maxRowCountForPageSizeCheck, boolean estimateNextSizeCheck, ByteBufferAllocator allocator,
                            ValuesWriterFactory writerFactory, int columnIndexMinMaxTruncateLength) {
>>>>>>> e7db9e20
    this.pageSizeThreshold = pageSize;
    this.initialSlabSize = CapacityByteArrayOutputStream
      .initialSlabSizeHeuristic(MIN_SLAB_SIZE, pageSizeThreshold, 10);
    this.dictionaryPageSizeThreshold = dictPageSize;
    this.writerVersion = writerVersion;
    this.enableDictionary = enableDict;
    this.minRowCountForPageSizeCheck = minRowCountForPageSizeCheck;
    this.maxRowCountForPageSizeCheck = maxRowCountForPageSizeCheck;
    this.estimateNextSizeCheck = estimateNextSizeCheck;
    this.allocator = allocator;

    this.valuesWriterFactory = writerFactory;
    this.columnIndexTruncateLength = columnIndexMinMaxTruncateLength;
<<<<<<< HEAD

    this.enableBloomFilter = enableBloomFilter;
    this.bloomFilterExpectedDistinctNumbers = bloomFilterExpectedDistinctNumber;
=======
>>>>>>> e7db9e20
  }

  public ValuesWriter newRepetitionLevelWriter(ColumnDescriptor path) {
    return newColumnDescriptorValuesWriter(path.getMaxRepetitionLevel());
  }

  public ValuesWriter newDefinitionLevelWriter(ColumnDescriptor path) {
    return newColumnDescriptorValuesWriter(path.getMaxDefinitionLevel());
  }

  private ValuesWriter newColumnDescriptorValuesWriter(int maxLevel) {
    if (maxLevel == 0) {
      return new DevNullValuesWriter();
    } else {
      return new RunLengthBitPackingHybridValuesWriter(
          getWidthFromMaxInt(maxLevel), MIN_SLAB_SIZE, pageSizeThreshold, allocator);
    }
  }

  public RunLengthBitPackingHybridEncoder newRepetitionLevelEncoder(ColumnDescriptor path) {
    return newLevelEncoder(path.getMaxRepetitionLevel());
  }

  public RunLengthBitPackingHybridEncoder newDefinitionLevelEncoder(ColumnDescriptor path) {
    return newLevelEncoder(path.getMaxDefinitionLevel());
  }

  private RunLengthBitPackingHybridEncoder newLevelEncoder(int maxLevel) {
    return new RunLengthBitPackingHybridEncoder(
        getWidthFromMaxInt(maxLevel), MIN_SLAB_SIZE, pageSizeThreshold, allocator);
  }

  public ValuesWriter newValuesWriter(ColumnDescriptor path) {
    return valuesWriterFactory.newValuesWriter(path);
  }

  public int getPageSizeThreshold() {
    return pageSizeThreshold;
  }

  public int getInitialSlabSize() {
    return initialSlabSize;
  }

  public int getDictionaryPageSizeThreshold() {
    return dictionaryPageSizeThreshold;
  }

  public WriterVersion getWriterVersion() {
    return writerVersion;
  }

  public boolean isEnableDictionary() {
    return enableDictionary;
  }

  public ByteBufferAllocator getAllocator() {
    return allocator;
  }

  public ColumnWriteStore newColumnWriteStore(MessageType schema,
                                              PageWriteStore pageStore) {
    switch (writerVersion) {
    case PARQUET_1_0:
      return new ColumnWriteStoreV1(schema, pageStore, this);
    case PARQUET_2_0:
      return new ColumnWriteStoreV2(schema, pageStore, this);
    default:
      throw new IllegalArgumentException("unknown version " + writerVersion);
    }
  }

  public int getMinRowCountForPageSizeCheck() {
    return minRowCountForPageSizeCheck;
  }

  public int getMaxRowCountForPageSizeCheck() {
    return maxRowCountForPageSizeCheck;
  }

  public ValuesWriterFactory getValuesWriterFactory() {
    return valuesWriterFactory;
  }

  public int getColumnIndexTruncateLength() {
    return columnIndexTruncateLength;
  }

  public boolean estimateNextSizeCheck() {
    return estimateNextSizeCheck;
  }

  public boolean isBloomFilterEnabled() {
    return enableBloomFilter;
  }

  public HashMap<String, Long> getBloomFilterExpectedDistinctNumbers() {
    return bloomFilterExpectedDistinctNumbers;
  }

  public static Builder builder() {
    return new Builder();
  }

  public static Builder copy(ParquetProperties toCopy) {
    return new Builder(toCopy);
  }

  public static class Builder {
    private int pageSize = DEFAULT_PAGE_SIZE;
    private int dictPageSize = DEFAULT_DICTIONARY_PAGE_SIZE;
    private boolean enableDict = DEFAULT_IS_DICTIONARY_ENABLED;
    private WriterVersion writerVersion = DEFAULT_WRITER_VERSION;
    private int minRowCountForPageSizeCheck = DEFAULT_MINIMUM_RECORD_COUNT_FOR_CHECK;
    private int maxRowCountForPageSizeCheck = DEFAULT_MAXIMUM_RECORD_COUNT_FOR_CHECK;
    private boolean estimateNextSizeCheck = DEFAULT_ESTIMATE_ROW_COUNT_FOR_PAGE_SIZE_CHECK;
    private ByteBufferAllocator allocator = new HeapByteBufferAllocator();
    private ValuesWriterFactory valuesWriterFactory = DEFAULT_VALUES_WRITER_FACTORY;
    private int columnIndexTruncateLength = DEFAULT_COLUMN_INDEX_TRUNCATE_LENGTH;
<<<<<<< HEAD
    private boolean enableBloomFilter = DEFAULT_BLOOM_FILTER_ENABLED;
    private HashMap<String, Long> bloomFilterExpectedDistinctNumbers = new HashMap<>();
=======
>>>>>>> e7db9e20

    private Builder() {
    }

    private Builder(ParquetProperties toCopy) {
      this.enableDict = toCopy.enableDictionary;
      this.dictPageSize = toCopy.dictionaryPageSizeThreshold;
      this.writerVersion = toCopy.writerVersion;
      this.minRowCountForPageSizeCheck = toCopy.minRowCountForPageSizeCheck;
      this.maxRowCountForPageSizeCheck = toCopy.maxRowCountForPageSizeCheck;
      this.estimateNextSizeCheck = toCopy.estimateNextSizeCheck;
      this.allocator = toCopy.allocator;
      this.enableBloomFilter = toCopy.enableBloomFilter;
      this.bloomFilterExpectedDistinctNumbers = toCopy.bloomFilterExpectedDistinctNumbers;
    }

    /**
     * Set the Parquet format page size.
     *
     * @param pageSize an integer size in bytes
     * @return this builder for method chaining.
     */
    public Builder withPageSize(int pageSize) {
      Preconditions.checkArgument(pageSize > 0,
          "Invalid page size (negative): %s", pageSize);
      this.pageSize = pageSize;
      return this;
    }

    /**
     * Enable or disable dictionary encoding.
     *
     * @param enableDictionary whether dictionary encoding should be enabled
     * @return this builder for method chaining.
     */
    public Builder withDictionaryEncoding(boolean enableDictionary) {
      this.enableDict = enableDictionary;
      return this;
    }

    /**
     * Set the Parquet format dictionary page size.
     *
     * @param dictionaryPageSize an integer size in bytes
     * @return this builder for method chaining.
     */
    public Builder withDictionaryPageSize(int dictionaryPageSize) {
      Preconditions.checkArgument(dictionaryPageSize > 0,
          "Invalid dictionary page size (negative): %s", dictionaryPageSize);
      this.dictPageSize = dictionaryPageSize;
      return this;
    }

    /**
     * Set the {@link WriterVersion format version}.
     *
     * @param version a {@code WriterVersion}
     * @return this builder for method chaining.
     */
    public Builder withWriterVersion(WriterVersion version) {
      this.writerVersion = version;
      return this;
    }

    public Builder withMinRowCountForPageSizeCheck(int min) {
      Preconditions.checkArgument(min > 0,
          "Invalid row count for page size check (negative): %s", min);
      this.minRowCountForPageSizeCheck = min;
      return this;
    }

    public Builder withMaxRowCountForPageSizeCheck(int max) {
      Preconditions.checkArgument(max > 0,
          "Invalid row count for page size check (negative): %s", max);
      this.maxRowCountForPageSizeCheck = max;
      return this;
    }

    // Do not attempt to predict next size check.  Prevents issues with rows that vary significantly in size.
    public Builder estimateRowCountForPageSizeCheck(boolean estimateNextSizeCheck) {
      this.estimateNextSizeCheck = estimateNextSizeCheck;
      return this;
    }

    public Builder withAllocator(ByteBufferAllocator allocator) {
      Preconditions.checkNotNull(allocator, "ByteBufferAllocator");
      this.allocator = allocator;
      return this;
    }

    public Builder withValuesWriterFactory(ValuesWriterFactory factory) {
      Preconditions.checkNotNull(factory, "ValuesWriterFactory");
      this.valuesWriterFactory = factory;
      return this;
    }

    public Builder withColumnIndexTruncateLength(int length) {
      Preconditions.checkArgument(length > 0, "Invalid column index min/max truncate length (negative) : %s", length);
      this.columnIndexTruncateLength = length;
      return this;
    }

<<<<<<< HEAD
    /**
     * Set to enable Bloom filter.
     *
     * @param enableBloomFilter a boolean to indicate whether to enable Bloom filter.
     * @return this builder for method chaining.
     */
    public Builder withBloomFilterEnabled(boolean enableBloomFilter) {
      this.enableBloomFilter = enableBloomFilter;
      return this;
    }
    /**
     * Set Bloom filter info for columns.
     *
     * @param bloomFilterColumnNames the columns to be enabled for Bloom filter
     * @param bloomFilterDistinctNumbers the expected distinct number of values corresponding to columns
     * @return this builder for method chaining
     */
    public Builder withBloomFilterInfo(String bloomFilterColumnNames, String bloomFilterDistinctNumbers) {
      String[] columnNames = bloomFilterColumnNames.split(",");
      String[] expectedDistinctNumber = bloomFilterDistinctNumbers.split(",");
      Preconditions.checkArgument(columnNames.length == expectedDistinctNumber.length,
        "Column names are not matched to sizes");
      for (int i = 0; i < columnNames.length; i++) {
        this.bloomFilterExpectedDistinctNumbers.put(columnNames[i], Long.getLong(expectedDistinctNumber[i]));
      }
      return this;
    }


=======
>>>>>>> e7db9e20
    public ParquetProperties build() {
      ParquetProperties properties =
        new ParquetProperties(writerVersion, pageSize, dictPageSize,
          enableDict, minRowCountForPageSizeCheck, maxRowCountForPageSizeCheck,
<<<<<<< HEAD
          estimateNextSizeCheck, allocator, valuesWriterFactory, columnIndexTruncateLength,
          enableBloomFilter, bloomFilterExpectedDistinctNumbers);
=======
          estimateNextSizeCheck, allocator, valuesWriterFactory, columnIndexTruncateLength);
>>>>>>> e7db9e20
      // we pass a constructed but uninitialized factory to ParquetProperties above as currently
      // creation of ValuesWriters is invoked from within ParquetProperties. In the future
      // we'd like to decouple that and won't need to pass an object to properties and then pass the
      // properties to the object.
      valuesWriterFactory.initialize(properties);

      return properties;
    }

  }
}<|MERGE_RESOLUTION|>--- conflicted
+++ resolved
@@ -50,11 +50,8 @@
   public static final int DEFAULT_MINIMUM_RECORD_COUNT_FOR_CHECK = 100;
   public static final int DEFAULT_MAXIMUM_RECORD_COUNT_FOR_CHECK = 10000;
   public static final int DEFAULT_COLUMN_INDEX_TRUNCATE_LENGTH = 64;
-<<<<<<< HEAD
   public static final boolean DEFAULT_BLOOM_FILTER_ENABLED = false;
 
-=======
->>>>>>> e7db9e20
 
   public static final ValuesWriterFactory DEFAULT_VALUES_WRITER_FACTORY = new DefaultValuesWriterFactory();
 
@@ -92,7 +89,6 @@
   private final ByteBufferAllocator allocator;
   private final ValuesWriterFactory valuesWriterFactory;
   private final int columnIndexTruncateLength;
-<<<<<<< HEAD
   private final boolean enableBloomFilter;
   private final HashMap<String, Long> bloomFilterExpectedDistinctNumbers;
 
@@ -100,12 +96,7 @@
                             int maxRowCountForPageSizeCheck, boolean estimateNextSizeCheck, ByteBufferAllocator allocator,
                             ValuesWriterFactory writerFactory, int columnIndexMinMaxTruncateLength, boolean enableBloomFilter,
                             HashMap<String, Long> bloomFilterExpectedDistinctNumber) {
-=======
-
-  private ParquetProperties(WriterVersion writerVersion, int pageSize, int dictPageSize, boolean enableDict, int minRowCountForPageSizeCheck,
-                            int maxRowCountForPageSizeCheck, boolean estimateNextSizeCheck, ByteBufferAllocator allocator,
-                            ValuesWriterFactory writerFactory, int columnIndexMinMaxTruncateLength) {
->>>>>>> e7db9e20
+
     this.pageSizeThreshold = pageSize;
     this.initialSlabSize = CapacityByteArrayOutputStream
       .initialSlabSizeHeuristic(MIN_SLAB_SIZE, pageSizeThreshold, 10);
@@ -119,12 +110,9 @@
 
     this.valuesWriterFactory = writerFactory;
     this.columnIndexTruncateLength = columnIndexMinMaxTruncateLength;
-<<<<<<< HEAD
 
     this.enableBloomFilter = enableBloomFilter;
     this.bloomFilterExpectedDistinctNumbers = bloomFilterExpectedDistinctNumber;
-=======
->>>>>>> e7db9e20
   }
 
   public ValuesWriter newRepetitionLevelWriter(ColumnDescriptor path) {
@@ -244,11 +232,8 @@
     private ByteBufferAllocator allocator = new HeapByteBufferAllocator();
     private ValuesWriterFactory valuesWriterFactory = DEFAULT_VALUES_WRITER_FACTORY;
     private int columnIndexTruncateLength = DEFAULT_COLUMN_INDEX_TRUNCATE_LENGTH;
-<<<<<<< HEAD
     private boolean enableBloomFilter = DEFAULT_BLOOM_FILTER_ENABLED;
     private HashMap<String, Long> bloomFilterExpectedDistinctNumbers = new HashMap<>();
-=======
->>>>>>> e7db9e20
 
     private Builder() {
     }
@@ -351,7 +336,6 @@
       return this;
     }
 
-<<<<<<< HEAD
     /**
      * Set to enable Bloom filter.
      *
@@ -380,19 +364,12 @@
       return this;
     }
 
-
-=======
->>>>>>> e7db9e20
     public ParquetProperties build() {
       ParquetProperties properties =
         new ParquetProperties(writerVersion, pageSize, dictPageSize,
           enableDict, minRowCountForPageSizeCheck, maxRowCountForPageSizeCheck,
-<<<<<<< HEAD
           estimateNextSizeCheck, allocator, valuesWriterFactory, columnIndexTruncateLength,
           enableBloomFilter, bloomFilterExpectedDistinctNumbers);
-=======
-          estimateNextSizeCheck, allocator, valuesWriterFactory, columnIndexTruncateLength);
->>>>>>> e7db9e20
       // we pass a constructed but uninitialized factory to ParquetProperties above as currently
       // creation of ValuesWriters is invoked from within ParquetProperties. In the future
       // we'd like to decouple that and won't need to pass an object to properties and then pass the
