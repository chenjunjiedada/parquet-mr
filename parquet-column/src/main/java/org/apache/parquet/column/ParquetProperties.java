/*
 * Licensed to the Apache Software Foundation (ASF) under one
 * or more contributor license agreements.  See the NOTICE file
 * distributed with this work for additional information
 * regarding copyright ownership.  The ASF licenses this file
 * to you under the Apache License, Version 2.0 (the
 * "License"); you may not use this file except in compliance
 * with the License.  You may obtain a copy of the License at
 *
 *   http://www.apache.org/licenses/LICENSE-2.0
 *
 * Unless required by applicable law or agreed to in writing,
 * software distributed under the License is distributed on an
 * "AS IS" BASIS, WITHOUT WARRANTIES OR CONDITIONS OF ANY
 * KIND, either express or implied.  See the License for the
 * specific language governing permissions and limitations
 * under the License.
 */
package org.apache.parquet.column;

import java.util.ArrayList;
import java.util.HashMap;
import java.util.HashSet;
import java.util.List;
import java.util.Map;
import java.util.Objects;
import java.util.Set;

import org.apache.parquet.Preconditions;
import org.apache.parquet.bytes.ByteBufferAllocator;
import org.apache.parquet.bytes.CapacityByteArrayOutputStream;
import org.apache.parquet.bytes.HeapByteBufferAllocator;
import org.apache.parquet.column.impl.ColumnWriteStoreV1;
import org.apache.parquet.column.impl.ColumnWriteStoreV2;
import org.apache.parquet.column.page.PageWriteStore;
import org.apache.parquet.column.values.ValuesWriter;
import org.apache.parquet.column.values.bitpacking.DevNullValuesWriter;
import org.apache.parquet.column.values.bloomfilter.BloomFilterWriteStore;
import org.apache.parquet.column.values.factory.DefaultValuesWriterFactory;
import org.apache.parquet.column.values.factory.ValuesWriterFactory;
import org.apache.parquet.column.values.rle.RunLengthBitPackingHybridEncoder;
import org.apache.parquet.column.values.rle.RunLengthBitPackingHybridValuesWriter;
import org.apache.parquet.schema.MessageType;

import static org.apache.parquet.bytes.BytesUtils.getWidthFromMaxInt;

/**
 * This class represents all the configurable Parquet properties.
 */
public class ParquetProperties {

  public static final int DEFAULT_PAGE_SIZE = 1024 * 1024;
  public static final int DEFAULT_DICTIONARY_PAGE_SIZE = DEFAULT_PAGE_SIZE;
  public static final boolean DEFAULT_IS_DICTIONARY_ENABLED = true;
  public static final boolean DEFAULT_IS_BYTE_STREAM_SPLIT_ENABLED = false;
  public static final WriterVersion DEFAULT_WRITER_VERSION = WriterVersion.PARQUET_1_0;
  public static final boolean DEFAULT_ESTIMATE_ROW_COUNT_FOR_PAGE_SIZE_CHECK = true;
  public static final int DEFAULT_MINIMUM_RECORD_COUNT_FOR_CHECK = 100;
  public static final int DEFAULT_MAXIMUM_RECORD_COUNT_FOR_CHECK = 10000;
  public static final int DEFAULT_COLUMN_INDEX_TRUNCATE_LENGTH = 64;
  public static final int DEFAULT_STATISTICS_TRUNCATE_LENGTH = Integer.MAX_VALUE;
  public static final int DEFAULT_PAGE_ROW_COUNT_LIMIT = 20_000;
  public static final int DEFAULT_MAX_BLOOM_FILTER_BYTES = 1024 * 1024;

  public static final boolean DEFAULT_PAGE_WRITE_CHECKSUM_ENABLED = true;

  public static final ValuesWriterFactory DEFAULT_VALUES_WRITER_FACTORY = new DefaultValuesWriterFactory();

  private static final int MIN_SLAB_SIZE = 64;

  public enum WriterVersion {
    PARQUET_1_0 ("v1"),
    PARQUET_2_0 ("v2");

    private final String shortName;

    WriterVersion(String shortname) {
      this.shortName = shortname;
    }

    public static WriterVersion fromString(String name) {
      for (WriterVersion v : WriterVersion.values()) {
        if (v.shortName.equals(name)) {
          return v;
        }
      }
      // Throws IllegalArgumentException if name does not exact match with enum name
      return WriterVersion.valueOf(name);
    }
  }

  private final int initialSlabSize;
  private final int pageSizeThreshold;
  private final int dictionaryPageSizeThreshold;
  private final WriterVersion writerVersion;
  private final ColumnProperty<Boolean> dictionaryEnabled;
  private final int minRowCountForPageSizeCheck;
  private final int maxRowCountForPageSizeCheck;
  private final boolean estimateNextSizeCheck;
  private final ByteBufferAllocator allocator;
  private final ValuesWriterFactory valuesWriterFactory;
  private final int columnIndexTruncateLength;
  private final int statisticsTruncateLength;

  // The key-value pair represents the column name and its expected distinct number of values in a row group.
  private final Map<String, Long> bloomFilterExpectedDistinctNumbers;
  private final int maxBloomFilterBytes;
  private final List<String> bloomFilterColumns;
  private final int pageRowCountLimit;
  private final boolean pageWriteChecksumEnabled;
  private final boolean enableByteStreamSplit;

<<<<<<< HEAD
  private ParquetProperties(WriterVersion writerVersion, int pageSize, int dictPageSize, boolean enableDict, int minRowCountForPageSizeCheck,
                            int maxRowCountForPageSizeCheck, boolean estimateNextSizeCheck, ByteBufferAllocator allocator,
                            ValuesWriterFactory writerFactory, int columnIndexMinMaxTruncateLength, int pageRowCountLimit,
                            boolean pageWriteChecksumEnabled, int statisticsTruncateLength, boolean enableByteStreamSplit,
                            Map<String, Long> bloomFilterExpectedDistinctNumber, List<String> bloomFilterColumns,
                            int maxBloomFilterBytes) {
    this.pageSizeThreshold = pageSize;
    this.initialSlabSize = CapacityByteArrayOutputStream
      .initialSlabSizeHeuristic(MIN_SLAB_SIZE, pageSizeThreshold, 10);
    this.dictionaryPageSizeThreshold = dictPageSize;
    this.writerVersion = writerVersion;
    this.enableDictionary = enableDict;
    this.minRowCountForPageSizeCheck = minRowCountForPageSizeCheck;
    this.maxRowCountForPageSizeCheck = maxRowCountForPageSizeCheck;
    this.estimateNextSizeCheck = estimateNextSizeCheck;
    this.allocator = allocator;

    this.valuesWriterFactory = writerFactory;
    this.columnIndexTruncateLength = columnIndexMinMaxTruncateLength;
    this.statisticsTruncateLength = statisticsTruncateLength;
    this.bloomFilterExpectedDistinctNumbers = bloomFilterExpectedDistinctNumber;
    this.bloomFilterColumns = bloomFilterColumns;
    this.maxBloomFilterBytes = maxBloomFilterBytes;
    this.pageRowCountLimit = pageRowCountLimit;
    this.pageWriteChecksumEnabled = pageWriteChecksumEnabled;
    this.enableByteStreamSplit = enableByteStreamSplit;
=======
  private ParquetProperties(Builder builder) {
    this.pageSizeThreshold = builder.pageSize;
    this.initialSlabSize = CapacityByteArrayOutputStream
      .initialSlabSizeHeuristic(MIN_SLAB_SIZE, pageSizeThreshold, 10);
    this.dictionaryPageSizeThreshold = builder.dictPageSize;
    this.writerVersion = builder.writerVersion;
    this.dictionaryEnabled = builder.enableDict.build();
    this.minRowCountForPageSizeCheck = builder.minRowCountForPageSizeCheck;
    this.maxRowCountForPageSizeCheck = builder.maxRowCountForPageSizeCheck;
    this.estimateNextSizeCheck = builder.estimateNextSizeCheck;
    this.allocator = builder.allocator;

    this.valuesWriterFactory = builder.valuesWriterFactory;
    this.columnIndexTruncateLength = builder.columnIndexTruncateLength;
    this.statisticsTruncateLength = builder.statisticsTruncateLength;
    this.pageRowCountLimit = builder.pageRowCountLimit;
    this.pageWriteChecksumEnabled = builder.pageWriteChecksumEnabled;
    this.enableByteStreamSplit = builder.enableByteStreamSplit;
>>>>>>> 7469e87d
  }

  public ValuesWriter newRepetitionLevelWriter(ColumnDescriptor path) {
    return newColumnDescriptorValuesWriter(path.getMaxRepetitionLevel());
  }

  public ValuesWriter newDefinitionLevelWriter(ColumnDescriptor path) {
    return newColumnDescriptorValuesWriter(path.getMaxDefinitionLevel());
  }

  private ValuesWriter newColumnDescriptorValuesWriter(int maxLevel) {
    if (maxLevel == 0) {
      return new DevNullValuesWriter();
    } else {
      return new RunLengthBitPackingHybridValuesWriter(
          getWidthFromMaxInt(maxLevel), MIN_SLAB_SIZE, pageSizeThreshold, allocator);
    }
  }

  public RunLengthBitPackingHybridEncoder newRepetitionLevelEncoder(ColumnDescriptor path) {
    return newLevelEncoder(path.getMaxRepetitionLevel());
  }

  public RunLengthBitPackingHybridEncoder newDefinitionLevelEncoder(ColumnDescriptor path) {
    return newLevelEncoder(path.getMaxDefinitionLevel());
  }

  private RunLengthBitPackingHybridEncoder newLevelEncoder(int maxLevel) {
    return new RunLengthBitPackingHybridEncoder(
        getWidthFromMaxInt(maxLevel), MIN_SLAB_SIZE, pageSizeThreshold, allocator);
  }

  public ValuesWriter newValuesWriter(ColumnDescriptor path) {
    return valuesWriterFactory.newValuesWriter(path);
  }

  public int getPageSizeThreshold() {
    return pageSizeThreshold;
  }

  public int getInitialSlabSize() {
    return initialSlabSize;
  }

  public int getDictionaryPageSizeThreshold() {
    return dictionaryPageSizeThreshold;
  }

  public WriterVersion getWriterVersion() {
    return writerVersion;
  }

  @Deprecated
  public boolean isEnableDictionary() {
    return dictionaryEnabled.getDefaultValue();
  }

  public boolean isDictionaryEnabled(ColumnDescriptor column) {
    return dictionaryEnabled.getValue(column);
  }

  public boolean isByteStreamSplitEnabled() {
      return enableByteStreamSplit;
  }

  public ByteBufferAllocator getAllocator() {
    return allocator;
  }

  public ColumnWriteStore newColumnWriteStore(MessageType schema,
                                              PageWriteStore pageStore) {
    switch (writerVersion) {
      case PARQUET_1_0:
        return new ColumnWriteStoreV1(schema, pageStore, this);
      case PARQUET_2_0:
        return new ColumnWriteStoreV2(schema, pageStore, this);
      default:
        throw new IllegalArgumentException("unknown version " + writerVersion);
    }
  }

  public ColumnWriteStore newColumnWriteStore(MessageType schema,
                                              PageWriteStore pageStore,
                                              BloomFilterWriteStore bloomFilterWriteStore) {
    switch (writerVersion) {
    case PARQUET_1_0:
      return new ColumnWriteStoreV1(schema, pageStore, bloomFilterWriteStore, this);
    case PARQUET_2_0:
      return new ColumnWriteStoreV2(schema, pageStore, bloomFilterWriteStore, this);
    default:
      throw new IllegalArgumentException("unknown version " + writerVersion);
    }
  }

  public int getMinRowCountForPageSizeCheck() {
    return minRowCountForPageSizeCheck;
  }

  public int getMaxRowCountForPageSizeCheck() {
    return maxRowCountForPageSizeCheck;
  }

  public ValuesWriterFactory getValuesWriterFactory() {
    return valuesWriterFactory;
  }

  public int getColumnIndexTruncateLength() {
    return columnIndexTruncateLength;
  }

  public int getStatisticsTruncateLength() {
    return statisticsTruncateLength;
  }

  public boolean estimateNextSizeCheck() {
    return estimateNextSizeCheck;
  }

  public int getPageRowCountLimit() {
    return pageRowCountLimit;
  }

  public boolean getPageWriteChecksumEnabled() {
    return pageWriteChecksumEnabled;
  }

  public Map<String, Long> getBloomFilterColumnExpectedNDVs() {
    return bloomFilterExpectedDistinctNumbers;
  }

  public Set<String> getBloomFilterColumns() {
    if (bloomFilterColumns != null && bloomFilterColumns.size() > 0){
      return new HashSet<>(bloomFilterColumns);
    }

    return bloomFilterExpectedDistinctNumbers.keySet();
  }

  public int getMaxBloomFilterBytes() {
    return maxBloomFilterBytes;
  }

  public static Builder builder() {
    return new Builder();
  }

  public static Builder copy(ParquetProperties toCopy) {
    return new Builder(toCopy);
  }

  @Override
  public String toString() {
    return "Parquet page size to " + getPageSizeThreshold() + '\n'
        + "Parquet dictionary page size to " + getDictionaryPageSizeThreshold() + '\n'
        + "Dictionary is " + dictionaryEnabled + '\n'
        + "Writer version is: " + getWriterVersion() + '\n'
        + "Page size checking is: " + (estimateNextSizeCheck() ? "estimated" : "constant") + '\n'
        + "Min row count for page size check is: " + getMinRowCountForPageSizeCheck() + '\n'
        + "Max row count for page size check is: " + getMaxRowCountForPageSizeCheck() + '\n'
        + "Truncate length for column indexes is: " + getColumnIndexTruncateLength() + '\n'
        + "Truncate length for statistics min/max  is: " + getStatisticsTruncateLength() + '\n'
        + "Page row count limit to " + getPageRowCountLimit() + '\n'
        + "Writing page checksums is: " + (getPageWriteChecksumEnabled() ? "on" : "off");
  }

  public static class Builder {
    private int pageSize = DEFAULT_PAGE_SIZE;
    private int dictPageSize = DEFAULT_DICTIONARY_PAGE_SIZE;
    private final ColumnProperty.Builder<Boolean> enableDict;
    private WriterVersion writerVersion = DEFAULT_WRITER_VERSION;
    private int minRowCountForPageSizeCheck = DEFAULT_MINIMUM_RECORD_COUNT_FOR_CHECK;
    private int maxRowCountForPageSizeCheck = DEFAULT_MAXIMUM_RECORD_COUNT_FOR_CHECK;
    private boolean estimateNextSizeCheck = DEFAULT_ESTIMATE_ROW_COUNT_FOR_PAGE_SIZE_CHECK;
    private ByteBufferAllocator allocator = new HeapByteBufferAllocator();
    private ValuesWriterFactory valuesWriterFactory = DEFAULT_VALUES_WRITER_FACTORY;
    private int columnIndexTruncateLength = DEFAULT_COLUMN_INDEX_TRUNCATE_LENGTH;
    private int statisticsTruncateLength = DEFAULT_STATISTICS_TRUNCATE_LENGTH;
    private Map<String, Long> bloomFilterColumnExpectedNDVs = new HashMap<>();
    private int maxBloomFilterBytes = DEFAULT_MAX_BLOOM_FILTER_BYTES;
    private List<String> bloomFilterColumns = new ArrayList<>();
    private int pageRowCountLimit = DEFAULT_PAGE_ROW_COUNT_LIMIT;
    private boolean pageWriteChecksumEnabled = DEFAULT_PAGE_WRITE_CHECKSUM_ENABLED;
    private boolean enableByteStreamSplit = DEFAULT_IS_BYTE_STREAM_SPLIT_ENABLED;

    private Builder() {
      enableDict = ColumnProperty.<Boolean>builder().withDefaultValue(DEFAULT_IS_DICTIONARY_ENABLED);
    }

    private Builder(ParquetProperties toCopy) {
      this.pageSize = toCopy.pageSizeThreshold;
      this.enableDict = ColumnProperty.<Boolean>builder(toCopy.dictionaryEnabled);
      this.dictPageSize = toCopy.dictionaryPageSizeThreshold;
      this.writerVersion = toCopy.writerVersion;
      this.minRowCountForPageSizeCheck = toCopy.minRowCountForPageSizeCheck;
      this.maxRowCountForPageSizeCheck = toCopy.maxRowCountForPageSizeCheck;
      this.estimateNextSizeCheck = toCopy.estimateNextSizeCheck;
      this.valuesWriterFactory = toCopy.valuesWriterFactory;
      this.allocator = toCopy.allocator;
      this.pageRowCountLimit = toCopy.pageRowCountLimit;
      this.pageWriteChecksumEnabled = toCopy.pageWriteChecksumEnabled;
      this.bloomFilterColumnExpectedNDVs = toCopy.bloomFilterExpectedDistinctNumbers;
      this.bloomFilterColumns = toCopy.bloomFilterColumns;
      this.maxBloomFilterBytes = toCopy.maxBloomFilterBytes;
      this.enableByteStreamSplit = toCopy.enableByteStreamSplit;
    }

    /**
     * Set the Parquet format page size.
     *
     * @param pageSize an integer size in bytes
     * @return this builder for method chaining.
     */
    public Builder withPageSize(int pageSize) {
      Preconditions.checkArgument(pageSize > 0,
          "Invalid page size (negative): %s", pageSize);
      this.pageSize = pageSize;
      return this;
    }

    /**
     * Enable or disable dictionary encoding.
     *
     * @param enableDictionary whether dictionary encoding should be enabled
     * @return this builder for method chaining.
     */
    public Builder withDictionaryEncoding(boolean enableDictionary) {
      this.enableDict.withDefaultValue(enableDictionary);
      return this;
    }

    /**
     * Enable or disable dictionary encoding for the specified column.
     *
     * @param columnPath the path of the column (dot-string)
     * @param enableDictionary whether dictionary encoding should be enabled
     * @return this builder for method chaining.
     */
    public Builder withDictionaryEncoding(String columnPath, boolean enableDictionary) {
      this.enableDict.withValue(columnPath, enableDictionary);
      return this;
    }

    public Builder withByteStreamSplitEncoding(boolean enableByteStreamSplit) {
      this.enableByteStreamSplit = enableByteStreamSplit;
      return this;
    }

    /**
     * Set the Parquet format dictionary page size.
     *
     * @param dictionaryPageSize an integer size in bytes
     * @return this builder for method chaining.
     */
    public Builder withDictionaryPageSize(int dictionaryPageSize) {
      Preconditions.checkArgument(dictionaryPageSize > 0,
          "Invalid dictionary page size (negative): %s", dictionaryPageSize);
      this.dictPageSize = dictionaryPageSize;
      return this;
    }

    /**
     * Set the {@link WriterVersion format version}.
     *
     * @param version a {@code WriterVersion}
     * @return this builder for method chaining.
     */
    public Builder withWriterVersion(WriterVersion version) {
      this.writerVersion = version;
      return this;
    }

    public Builder withMinRowCountForPageSizeCheck(int min) {
      Preconditions.checkArgument(min > 0,
          "Invalid row count for page size check (negative): %s", min);
      this.minRowCountForPageSizeCheck = min;
      return this;
    }

    public Builder withMaxRowCountForPageSizeCheck(int max) {
      Preconditions.checkArgument(max > 0,
          "Invalid row count for page size check (negative): %s", max);
      this.maxRowCountForPageSizeCheck = max;
      return this;
    }

    // Do not attempt to predict next size check.  Prevents issues with rows that vary significantly in size.
    public Builder estimateRowCountForPageSizeCheck(boolean estimateNextSizeCheck) {
      this.estimateNextSizeCheck = estimateNextSizeCheck;
      return this;
    }

    public Builder withAllocator(ByteBufferAllocator allocator) {
      this.allocator = Objects.requireNonNull(allocator, "ByteBufferAllocator cannot be null");
      return this;
    }

    public Builder withValuesWriterFactory(ValuesWriterFactory factory) {
      this.valuesWriterFactory = Objects.requireNonNull(factory, "ValuesWriterFactory cannot be null");
      return this;
    }

    public Builder withColumnIndexTruncateLength(int length) {
      Preconditions.checkArgument(length > 0, "Invalid column index min/max truncate length (negative or zero) : %s", length);
      this.columnIndexTruncateLength = length;
      return this;
    }

    public Builder withStatisticsTruncateLength(int length) {
      Preconditions.checkArgument(length > 0, "Invalid statistics min/max truncate length (negative or zero) : %s", length);
      this.statisticsTruncateLength = length;
      return this;
    }

    /**
     * Set max Bloom filter bytes for related columns.
     *
     * @param maxBloomFilterBytes the max bytes of a Bloom filter bitset for a column.
     * @return this builder for method chaining
     */
    public Builder withMaxBloomFilterBytes(int maxBloomFilterBytes) {
      this.maxBloomFilterBytes = maxBloomFilterBytes;
      return this;
    }

    /**
     * Set Bloom filter column names and expected NDVs.
     *
     * @param columnToNDVMap the columns which has bloom filter enabled.
     *
     * @return this builder for method chaining
     */
    public Builder withBloomFilterColumnToNDVMap(Map<String, Long> columnToNDVMap) {
      this.bloomFilterColumnExpectedNDVs = columnToNDVMap;
      return this;
    }

    /**
     * Set Bloom filter column names.
     *
     * @param columns the columns which has bloom filter enabled.
     *
     * @return this builder for method chaining
     */
    public Builder withBloomFilterColumnNames(List<String> columns) {
      this.bloomFilterColumns = columns;
      return this;
    }

    public Builder withPageRowCountLimit(int rowCount) {
      Preconditions.checkArgument(rowCount > 0, "Invalid row count limit for pages: " + rowCount);
      pageRowCountLimit = rowCount;
      return this;
    }

    public Builder withPageWriteChecksumEnabled(boolean val) {
      this.pageWriteChecksumEnabled = val;
      return this;
    }

    public ParquetProperties build() {
<<<<<<< HEAD
      ParquetProperties properties =
        new ParquetProperties(writerVersion, pageSize, dictPageSize,
          enableDict, minRowCountForPageSizeCheck, maxRowCountForPageSizeCheck,
          estimateNextSizeCheck, allocator, valuesWriterFactory, columnIndexTruncateLength,
          pageRowCountLimit, pageWriteChecksumEnabled, statisticsTruncateLength, enableByteStreamSplit,
          bloomFilterColumnExpectedNDVs, bloomFilterColumns, maxBloomFilterBytes);
=======
      ParquetProperties properties = new ParquetProperties(this);
>>>>>>> 7469e87d
      // we pass a constructed but uninitialized factory to ParquetProperties above as currently
      // creation of ValuesWriters is invoked from within ParquetProperties. In the future
      // we'd like to decouple that and won't need to pass an object to properties and then pass the
      // properties to the object.
      valuesWriterFactory.initialize(properties);

      return properties;
    }

  }
}<|MERGE_RESOLUTION|>--- conflicted
+++ resolved
@@ -110,34 +110,6 @@
   private final boolean pageWriteChecksumEnabled;
   private final boolean enableByteStreamSplit;
 
-<<<<<<< HEAD
-  private ParquetProperties(WriterVersion writerVersion, int pageSize, int dictPageSize, boolean enableDict, int minRowCountForPageSizeCheck,
-                            int maxRowCountForPageSizeCheck, boolean estimateNextSizeCheck, ByteBufferAllocator allocator,
-                            ValuesWriterFactory writerFactory, int columnIndexMinMaxTruncateLength, int pageRowCountLimit,
-                            boolean pageWriteChecksumEnabled, int statisticsTruncateLength, boolean enableByteStreamSplit,
-                            Map<String, Long> bloomFilterExpectedDistinctNumber, List<String> bloomFilterColumns,
-                            int maxBloomFilterBytes) {
-    this.pageSizeThreshold = pageSize;
-    this.initialSlabSize = CapacityByteArrayOutputStream
-      .initialSlabSizeHeuristic(MIN_SLAB_SIZE, pageSizeThreshold, 10);
-    this.dictionaryPageSizeThreshold = dictPageSize;
-    this.writerVersion = writerVersion;
-    this.enableDictionary = enableDict;
-    this.minRowCountForPageSizeCheck = minRowCountForPageSizeCheck;
-    this.maxRowCountForPageSizeCheck = maxRowCountForPageSizeCheck;
-    this.estimateNextSizeCheck = estimateNextSizeCheck;
-    this.allocator = allocator;
-
-    this.valuesWriterFactory = writerFactory;
-    this.columnIndexTruncateLength = columnIndexMinMaxTruncateLength;
-    this.statisticsTruncateLength = statisticsTruncateLength;
-    this.bloomFilterExpectedDistinctNumbers = bloomFilterExpectedDistinctNumber;
-    this.bloomFilterColumns = bloomFilterColumns;
-    this.maxBloomFilterBytes = maxBloomFilterBytes;
-    this.pageRowCountLimit = pageRowCountLimit;
-    this.pageWriteChecksumEnabled = pageWriteChecksumEnabled;
-    this.enableByteStreamSplit = enableByteStreamSplit;
-=======
   private ParquetProperties(Builder builder) {
     this.pageSizeThreshold = builder.pageSize;
     this.initialSlabSize = CapacityByteArrayOutputStream
@@ -153,10 +125,12 @@
     this.valuesWriterFactory = builder.valuesWriterFactory;
     this.columnIndexTruncateLength = builder.columnIndexTruncateLength;
     this.statisticsTruncateLength = builder.statisticsTruncateLength;
+    this.bloomFilterExpectedDistinctNumbers = builder.bloomFilterColumnExpectedNDVs;
+    this.bloomFilterColumns = builder.bloomFilterColumns;
+    this.maxBloomFilterBytes = builder.maxBloomFilterBytes;
     this.pageRowCountLimit = builder.pageRowCountLimit;
     this.pageWriteChecksumEnabled = builder.pageWriteChecksumEnabled;
     this.enableByteStreamSplit = builder.enableByteStreamSplit;
->>>>>>> 7469e87d
   }
 
   public ValuesWriter newRepetitionLevelWriter(ColumnDescriptor path) {
@@ -318,6 +292,9 @@
         + "Max row count for page size check is: " + getMaxRowCountForPageSizeCheck() + '\n'
         + "Truncate length for column indexes is: " + getColumnIndexTruncateLength() + '\n'
         + "Truncate length for statistics min/max  is: " + getStatisticsTruncateLength() + '\n'
+        + "Bloom filter enabled column names are: " + getBloomFilterColumns() + '\n'
+        + "Max Bloom filter size for a column is " + getMaxBloomFilterBytes() + '\n'
+        + "Bloom filter enabled column expected number of distinct values are: " + getBloomFilterColumnExpectedNDVs().values() + '\n'
         + "Page row count limit to " + getPageRowCountLimit() + '\n'
         + "Writing page checksums is: " + (getPageWriteChecksumEnabled() ? "on" : "off");
   }
@@ -517,16 +494,7 @@
     }
 
     public ParquetProperties build() {
-<<<<<<< HEAD
-      ParquetProperties properties =
-        new ParquetProperties(writerVersion, pageSize, dictPageSize,
-          enableDict, minRowCountForPageSizeCheck, maxRowCountForPageSizeCheck,
-          estimateNextSizeCheck, allocator, valuesWriterFactory, columnIndexTruncateLength,
-          pageRowCountLimit, pageWriteChecksumEnabled, statisticsTruncateLength, enableByteStreamSplit,
-          bloomFilterColumnExpectedNDVs, bloomFilterColumns, maxBloomFilterBytes);
-=======
       ParquetProperties properties = new ParquetProperties(this);
->>>>>>> 7469e87d
       // we pass a constructed but uninitialized factory to ParquetProperties above as currently
       // creation of ValuesWriters is invoked from within ParquetProperties. In the future
       // we'd like to decouple that and won't need to pass an object to properties and then pass the
